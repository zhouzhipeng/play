use tool::build_dev;

fn main() {
    std::env::set_var("RUST_BACKTRACE","1");

    if let Err(e) = run(){
        println!("dev_server error >> {:?}", e);
    };

}
fn run()->anyhow::Result<()>{
    // must use use_embed_python(not tpl , because the debian server may miss some python libs)
    // below error when startup:
    /// ModuleNotFoundError: No module named 'encodings'
<<<<<<< HEAD
    build_dev("play-dylib-loader,play-redis")?;
=======
    build_dev("play-dylib-loader,play-lua,play-mcp")?;
>>>>>>> 9efb2981
    Ok(())
}<|MERGE_RESOLUTION|>--- conflicted
+++ resolved
@@ -12,10 +12,6 @@
     // must use use_embed_python(not tpl , because the debian server may miss some python libs)
     // below error when startup:
     /// ModuleNotFoundError: No module named 'encodings'
-<<<<<<< HEAD
-    build_dev("play-dylib-loader,play-redis")?;
-=======
-    build_dev("play-dylib-loader,play-lua,play-mcp")?;
->>>>>>> 9efb2981
+    build_dev("play-dylib-loader,play-lua,play-redis,play-mcp")?;
     Ok(())
 }