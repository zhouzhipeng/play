--- conflicted
+++ resolved
@@ -3,14 +3,10 @@
 use anyhow::anyhow;
 
 use serde::{Deserialize, Serialize};
-<<<<<<< HEAD
 use serde_json::json;
-use tracing::info;
 
-=======
 use tracing::{error, info};
-use play_mcp::McpConfig;
->>>>>>> 9efb2981
+
 use play_shared::{ file_path};
 use play_shared::constants::DATA_DIR;
 use crate::render_template_new;
@@ -45,7 +41,7 @@
 
     #[cfg(feature = "play-mcp")]
     #[serde(default)]
-    pub mcp_config: McpConfig,
+    pub mcp_config: play_mcp::McpConfig,
 
 }
 
@@ -176,29 +172,7 @@
 pub async fn init_config(render_lua: bool) -> anyhow::Result<Config> {
     let config_content =  read_config_file(render_lua).await?;
 
-<<<<<<< HEAD
     let  config: Config = toml::from_str(&config_content)?;
-=======
-        // println!("config path : {:?}", final_path);
-
-        if final_path.exists() {
-            fs::read_to_string(&final_path).expect(format!("config file : {}  not existed!", file_path).as_str())
-        }else{
-
-            CONFIG.to_string()
-        }
-
-
-
-    };
-    let r= toml::from_str(&config_content);
-    if let Err(e) = r {
-        let msg = format!("load config error >> {}",e.to_string());
-        eprintln!("{}", msg);
-        panic!("{}", msg);
-    }
-    let  config: Config = r.unwrap();
->>>>>>> 9efb2981
     //println!("using config file  content >>  {:?}",  config);
     Ok(config)
 }
