#![allow(non_camel_case_types)]

use std::backtrace::Backtrace;
use std::env;
use std::fmt::format;
use std::net::SocketAddr;
use std::ops::Deref;
use std::path::{Path, PathBuf};
use std::sync::Arc;
use std::time::{Duration, UNIX_EPOCH};
use anyhow::{anyhow, bail};
use anyhow::__private::kind::TraitKind;
use async_channel::Receiver;

use axum::extract::{DefaultBodyLimit, State};
use axum::http::{Method, StatusCode};
use axum::{middleware, Json};
use axum::response::{Html, IntoResponse, Response};
use tower::Service;
use axum::Router;
use axum_server::Handle;
use http_body::Body;
use hyper::HeaderMap;
use include_dir::{include_dir, Dir};
use serde::Serialize;
use serde_json::{json, Value};
use tokio::fs;
use tokio::time::sleep;
use tower_http::compression::{CompressionLayer, DefaultPredicate, Predicate};
use tower_http::compression::predicate::{NotForContentType, SizeAbove};
use tower_http::cors::{Any, CorsLayer};
use tower_http::timeout::TimeoutLayer;
use tower_http::trace::{DefaultMakeSpan, TraceLayer};
use tracing::{error, info};
use play_mcp::McpConfig;
use play_shared::constants::{CAT_FINGERPRINT, CAT_MAIL, DATA_DIR};

use play_shared::{current_timestamp, timestamp_to_date_str};

use play_shared::tpl_engine_api::{Template, TemplateData};

use crate::config::{Config, PluginConfig, ShortLink};
use crate::config::init_config;
use crate::controller::{app_routers, plugin_controller, shortlink_controller};
use crate::layer::custom_http_layer::http_middleware;
use crate::service::template_service;
use crate::service::template_service::TemplateService;
use crate::tables::DBPool;
use crate::tables::general_data::GeneralData;


pub mod controller;
pub mod tables;
pub mod service;
pub mod config;
pub mod layer;
pub mod extractor;






///
/// a replacement of `ensure!` in anyhow
#[macro_export]
macro_rules! promise {
    ($($tt:tt)*) => {
        {
            (||{
                anyhow::ensure!($($tt)*);
                Ok(())
            })()?
        }
    };
}


///
/// a replacement for `bail!` in anyhow
#[macro_export]
macro_rules! return_error {
    ($msg:literal $(,)?) => {
        // tracing::info!("Error: {} (file: {}, line: {})", error, file!(), line!());
        return Err(anyhow::anyhow!($msg).into());
    };
    ($err:expr $(,)?) => {
        return Err(anyhow::anyhow!($err).into())
    };
    ($fmt:expr, $($arg:tt)*) => {
        return Err(anyhow::anyhow!($fmt, $($arg)*).into())
    };
}






#[macro_export]
macro_rules! mock_state {
    ()=>{
        {


           axum::extract::State(crate::init_app_state(&crate::config::init_config(true), true).await)

        }
    };
}
#[macro_export]
macro_rules! init_log {
    ()=>{
        {
             use tracing_subscriber::util::SubscriberInitExt;
              tracing_subscriber::fmt()
            .with_file(true)
            .with_line_number(true)
            .with_thread_names(true)
            .pretty()
            .with_writer(std::io::stdout)
            .finish()
            .init();



        }
    };
}
#[macro_export]
macro_rules! mock_server {
    ()=>{
        axum_test::TestServer::new(play::routers(play::init_app_state(&play::config::init_config(true), true).await))?;
    };
}
#[macro_export]
macro_rules! mock_server_state {
    ()=>{
        {
           let s = play::init_app_state(&play::config::init_config(true), true).await;
            let server = axum_test::TestServer::new(play::routers(s.clone()))?;
            (server, axum::extract::State(s))
        }

    };
}


#[macro_export]
macro_rules! app_error {
    ($msg:literal $(,)?) => {
        anyhow::anyhow!($msg).into()
    };
    ($err:expr $(,)?) => {
        anyhow::anyhow!($err).into()
    };
    ($fmt:expr, $($arg:tt)*) => {
        anyhow::anyhow!($fmt, $($arg)*).into()
    };
}

#[cfg(feature = "play-redis")]
use crate::controller::redis_controller::RedisState;

pub struct AppState {
    pub template_service: TemplateService,
    pub db: DBPool,
    pub config: Config,
    #[cfg(feature = "play-redis")]
    pub redis_state: Option<Arc<RedisState>>,
}


pub async fn init_app_state(config: &Config, use_test_pool: bool) -> anyhow::Result<Arc<AppState>> {
    let final_test_pool = use_test_pool || config.use_test_pool;

    info!("use test pool : {}", final_test_pool);

    //create a group of channels to handle python code running
    let (req_sender, req_receiver) = async_channel::unbounded::<TemplateData>();


    // Initialize Redis state if feature is enabled
    #[cfg(feature = "play-redis")]
    let redis_state = match controller::redis_controller::init_redis_client(Some(config)).await {
        Ok(state) => Some(Arc::new(state)),
        Err(err) => {
            error!("Failed to initialize Redis client: {}", err);
            None
        }
    };

    #[cfg(not(feature = "play-redis"))]
    let mut inner_app_state = AppState {
        template_service: TemplateService::new(req_sender),
        db: if final_test_pool { tables::init_test_pool().await } else { tables::init_pool(&config).await },
        config: config.clone(),
    };
    
    #[cfg(feature = "play-redis")]
    let mut inner_app_state = AppState {
        template_service: TemplateService::new(req_sender),
        db: if final_test_pool { tables::init_test_pool().await } else { tables::init_pool(&config).await },
        config: config.clone(),
        redis_state,
    };

    let mut auth_config = &mut inner_app_state.config.auth_config;


    let mut fingerprints = GeneralData::query_by_cat_simple(CAT_FINGERPRINT,1000,&inner_app_state.db).await?.iter().map(|f|f.data.to_string()).collect::<Vec<String>>();
    auth_config.fingerprints.append(&mut fingerprints);

    //query plugin data
    let mut plugin_config_list = &mut inner_app_state.config.plugin_config;

    //remove disabled plugins
    let mut new_plugin_config_list = vec![];
    for plugin in plugin_config_list.iter_mut() {
        if !plugin.disable {
            new_plugin_config_list.push(plugin.clone());
        }
    }
    plugin_config_list.clear();
    plugin_config_list.append(&mut new_plugin_config_list);

    let plugin_list = GeneralData::query_by_cat_simple("plugins",1000,&inner_app_state.db).await?;;
    for data in &plugin_list {
        let plugin_config = serde_json::from_value::<PluginConfig>(serde_json::from_str(&data.data)?)?;
        if plugin_config.disable{continue}

        plugin_config_list.push(plugin_config);

    }
    info!("active plugin_config_list: {:?}", plugin_config_list);


    //query shortlinks data from db
    let mut shortlinks = &mut inner_app_state.config.shortlinks;
    let db_shortlinks = GeneralData::query_by_cat_simple("shortlinks",1000,&inner_app_state.db).await?;;
    for data in &db_shortlinks {
        let shortlink = serde_json::from_value::<ShortLink>(serde_json::from_str(&data.data)?)?;
        shortlinks.push(shortlink);

    }
    info!("active shortlinks : {:?}", shortlinks);
    let mut shortlinks:Vec<String> = inner_app_state.config.shortlinks.clone().iter()
        .filter(|p|!p.auth)
        .map(|p|p.from.to_string()).collect();
    auth_config.whitelist.append(&mut shortlinks);

    info!("whitelist : {:?}", auth_config.whitelist);

    // Create an instance of the shared state
    let app_state = Arc::new(inner_app_state);


    Ok(app_state)
}

<<<<<<< HEAD
pub async fn start_server(router: Router<Arc<AppState>>, app_state: Arc<AppState>) -> anyhow::Result<()> {
=======
pub async fn start_server(router: Router, app_state: Arc<AppState>) -> anyhow::Result<()> {

    #[cfg(feature = "play-mcp")]
    {
    let cfg = app_state.config.mcp_config.clone();
    //start mcp client
    tokio::spawn(async move{
        info!("starting play mcp client...");
        let r = play_mcp::start_mcp_client(&cfg).await;
        error!("play_mcp stop : {:?}", r);
    });

    }


>>>>>>> 9efb2981
    let server_port = app_state.config.server_port;

    println!("server started at  : http://127.0.0.1:{}", server_port);
    info!("server started at  : http://127.0.0.1:{}", server_port);

    let addr = SocketAddr::from(([0, 0, 0, 0], server_port as u16));

    #[cfg(not(feature = "play-https"))]
    // run it with hyper on localhost:3000
    // 使用 with_state 重置状态类型，使其与 axum_server 兼容
    let app = router.with_state(app_state.clone());
    axum_server::bind(addr)
        .serve(app.into_make_service_with_connect_info::<SocketAddr>())
        .await?;

    let certs_path = Path::new(env::var(DATA_DIR)?.as_str()).join("certs");

    #[cfg(feature = "play-https")]
    play_https::start_https_server(&play_https::HttpsConfig {
        domains: app_state.config.https_cert.domains.clone(),
        email: app_state.config.https_cert.emails.clone(),
        cache_dir: certs_path.to_str().unwrap().to_string(),
        prod: true,
        http_port: server_port as u16,
        https_port: app_state.config.https_cert.https_port,
        auto_redirect:app_state.config.https_cert.auto_redirect,
    }, router).await;

<<<<<<< HEAD
=======

    // dont put code here (will never run!!!!)


>>>>>>> 9efb2981
    Ok(())
}

pub async fn shutdown_another_instance(local_url: &String) {
//check if port is already in using. if it is , call /shutdown firstly.
    let shutdown_result = reqwest::get(&format!("{}/admin/shutdown", local_url)).await;
    info!("shutdown_result >> {} , can be ignored.", shutdown_result.is_ok());
    sleep(Duration::from_micros(200)).await;
}


type R<T> = Result<T, AppError>;
type S = State<Arc<AppState>>;

type HTML = Result<Html<String>, AppError>;
type JSON<T> = Result<Json<T>, AppError>;

//
//
// lazy_static! {
//     pub static ref CONFIG: Config = init_config(false);
// }



#[derive(Serialize)]
pub struct Success {}


#[macro_export]
macro_rules! register_routers {
    ($($c: ident),*$(,)?) => {
            use axum::Router;
            pub fn app_routers() -> Router<std::sync::Arc<crate::AppState>> {

            let mut router = Router::new();
            $(

                #[allow(unused_assignments)]
                {
                    router= router.merge($c::init());
                }
            )*

            router

    }
    };
}

#[macro_export]
macro_rules! method_router {
    ($($m: ident : $u :literal-> $f: ident),*$(,)?) => {
        pub fn init() -> axum::Router<std::sync::Arc<crate::AppState>> {
            let mut router = axum::Router::new();
            $(
                router = router.route($u, axum::routing::$m($f));
            )*
            router
        }
    };
}
#[macro_export]
macro_rules! data_dir {
    () => {
        std::path::Path::new(std::env::var("DATA_DIR").unwrap().as_str());
    };
}
#[macro_export]
macro_rules! files_dir {
    () => {
        std::path::Path::new(std::env::var("DATA_DIR").unwrap().as_str()).join("files");
    };
}

#[derive(Clone, Copy, Debug)]
struct CustomCompressPredict{}



impl Predicate for CustomCompressPredict {
    fn should_compress<B>(&self, response: &axum::response::Response<B>) -> bool where B: http_body::Body {
        response.headers().contains_key("x-compress")
    }
}


pub async fn routers(app_state: Arc<AppState>) -> anyhow::Result<Router<Arc<AppState>>> {
    let cors = CorsLayer::new()
        // allow `GET` and `POST` when accessing the resource
        .allow_methods(Any)
        .allow_headers(Any)
        // allow requests from any origin
        .allow_origin(Any);

    // Define the maximum body size (in bytes).
    let max_body_size = 10 * 1024 * 1024; // For example, 10 MB


    // info!("fingerprints : {:?}", auth_config.fingerprints);



    let mut router = Router::new()
        .merge(shortlink_controller::init(app_state.clone()))
        .merge(plugin_controller::init(app_state.clone()))
        .merge(app_routers());
        
    // Add Redis routes if feature is enabled and client was initialized successfully
    #[cfg(feature = "play-redis")]
    if let Some(redis_state) = &app_state.redis_state {
        router = router.merge(controller::redis_controller::routes().with_state(redis_state.clone()));
    }
    
    router = router.with_state(app_state.clone())
        // logging so we can see whats going on
        .layer(TraceLayer::new_for_http().make_span_with(DefaultMakeSpan::default().include_headers(true)))
        .layer(TimeoutLayer::new(Duration::from_secs(600)))
        .layer(DefaultBodyLimit::disable())
        // .layer(HttpLogLayer{ auth_config })
        .layer(middleware::from_fn_with_state(app_state.clone(), http_middleware))
        .layer(cors)
        .layer(CompressionLayer::new().compress_when(CustomCompressPredict{}))
        .fallback(handle_404)
        ;

    //
    // #[cfg(not(feature = "debug"))]
    // {
        router = router;
    // }


    Ok(router)
}

// 创建自定义404处理函数
async fn handle_404(uri: axum::http::Uri) -> impl IntoResponse {
    (
        StatusCode::NOT_FOUND,
        format!("Server Error: url not found: {}", uri)
    )
}


// Make our own error that wraps `anyhow::Error`.
#[derive(Debug)]
pub struct AppError(anyhow::Error);

// Implement Display for AppError
impl std::fmt::Display for AppError {
    fn fmt(&self, f: &mut std::fmt::Formatter<'_>) -> std::fmt::Result {
        write!(f, "{}", self.0)
    }
}

// Tell axum how to convert `AppError` into a response.
impl IntoResponse for AppError {
    fn into_response(self) -> Response {
        let error = self.0;
        let error_msg = format!("Server Error: {:?}", error);
        error!("server error: {}", error_msg);

        (
            StatusCode::INTERNAL_SERVER_ERROR,
            error_msg,
        )
            .into_response()
    }
}

impl Deref for AppError {
    type Target = anyhow::Error;

    fn deref(&self) -> &Self::Target {
        &self.0
    }
}

// This enables using `?` on functions that return `Result<_, anyhow::Error>` to turn them into
// `Result<_, AppError>`. That way you don't need to do that manually.
impl<E> From<E> for AppError
    where
        E: Into<anyhow::Error>,
{
    fn from(err: E) -> Self {
        Self(err.into())
    }
}




#[macro_export]
macro_rules! template {
    ($s: ident, $fragment: expr, $json: expr) => {
        {

            let t = crate::Template::DynamicTemplate { name: "<string>".to_string(), content:$fragment.to_string() };
            let content: axum::response::Html<String> = crate::render_fragment(&$s,t,  $json).await?;
            Ok(content)
        }

    };


}





async fn render_page(s: &S, page: Template, fragment: Template, data: Value) -> R<Html<String>> {
    let title = if let Some(title) = data["title"].as_str() { title } else { "<no title>" };
    let title = title.to_string();

    let content = s.template_service.render_template(fragment, data).await?;

    let built_time = timestamp_to_date_str!(env!("BUILT_TIME").parse::<i64>()?);

    let final_data = json!({
        "built_time": built_time,
        "title": title,
        "content": content
    });

    let final_html = s.template_service.render_template(page, final_data).await?;

    Ok(Html(final_html))
}

async fn render_fragment(s: &S, fragment: Template, data: Value) -> R<Html<String>> {
    let content = s.template_service.render_template(fragment, data).await?;
    Ok(Html(content.trim().to_string()))
}



// Define a macro to convert a hex string literal to a Rust string
#[macro_export]
macro_rules! hex_to_string {
    ($hex_literal:expr) => {{
         // Convert the hex string to a vector of bytes
        let bytes = hex::decode($hex_literal).expect("Invalid hex string");

        // Convert the byte vector to a UTF-8 string
        String::from_utf8(bytes).unwrap()

    }};
}
#[macro_export]
macro_rules! string_to_hex {
    ($raw:expr) => {{
        $raw.as_bytes()
        .iter()
        .map(|&b| format!("{:02x}", b))
        .collect::<String>()
    }};
}




pub async fn get_file_modify_time(path: &PathBuf)->i64{
    if let Ok(metadata) = fs::metadata(&path).await {
        if let Ok(modify_time) = metadata.modified() {
            // 使用 chrono 来格式化时间
            let modify_time = modify_time
                .duration_since(UNIX_EPOCH)
                .expect("Time went backwards")
                .as_millis() as i64;  // 转换为毫秒
            return modify_time
        }
    }

    0
}


pub async fn render_template_new(text: &str, data: Value)->anyhow::Result<String>{
    Ok(play_lua::lua_render(text, data).await?)
}<|MERGE_RESOLUTION|>--- conflicted
+++ resolved
@@ -196,7 +196,7 @@
         db: if final_test_pool { tables::init_test_pool().await } else { tables::init_pool(&config).await },
         config: config.clone(),
     };
-    
+
     #[cfg(feature = "play-redis")]
     let mut inner_app_state = AppState {
         template_service: TemplateService::new(req_sender),
@@ -258,25 +258,19 @@
     Ok(app_state)
 }
 
-<<<<<<< HEAD
 pub async fn start_server(router: Router<Arc<AppState>>, app_state: Arc<AppState>) -> anyhow::Result<()> {
-=======
-pub async fn start_server(router: Router, app_state: Arc<AppState>) -> anyhow::Result<()> {
-
     #[cfg(feature = "play-mcp")]
     {
-    let cfg = app_state.config.mcp_config.clone();
-    //start mcp client
-    tokio::spawn(async move{
-        info!("starting play mcp client...");
-        let r = play_mcp::start_mcp_client(&cfg).await;
-        error!("play_mcp stop : {:?}", r);
-    });
-
-    }
-
-
->>>>>>> 9efb2981
+        let cfg = app_state.config.mcp_config.clone();
+        //start mcp client
+        tokio::spawn(async move{
+            info!("starting play mcp client...");
+            let r = play_mcp::start_mcp_client(&cfg).await;
+            error!("play_mcp stop : {:?}", r);
+        });
+
+    }
+
     let server_port = app_state.config.server_port;
 
     println!("server started at  : http://127.0.0.1:{}", server_port);
@@ -305,13 +299,10 @@
         auto_redirect:app_state.config.https_cert.auto_redirect,
     }, router).await;
 
-<<<<<<< HEAD
-=======
 
     // dont put code here (will never run!!!!)
 
 
->>>>>>> 9efb2981
     Ok(())
 }
 
@@ -419,13 +410,13 @@
         .merge(shortlink_controller::init(app_state.clone()))
         .merge(plugin_controller::init(app_state.clone()))
         .merge(app_routers());
-        
+
     // Add Redis routes if feature is enabled and client was initialized successfully
     #[cfg(feature = "play-redis")]
     if let Some(redis_state) = &app_state.redis_state {
         router = router.merge(controller::redis_controller::routes().with_state(redis_state.clone()));
     }
-    
+
     router = router.with_state(app_state.clone())
         // logging so we can see whats going on
         .layer(TraceLayer::new_for_http().make_span_with(DefaultMakeSpan::default().include_headers(true)))
